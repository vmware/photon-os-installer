--- conflicted
+++ resolved
@@ -180,13 +180,8 @@
 
         device = self.install_config['disks']['default']['device']
         if bootmode == 'dualboot' or bootmode == 'bios':
-<<<<<<< HEAD
-            path = os.path.join(self.photon_root, "boot")
-            self.cmd.run(f"grub2-install --target=i386-pc --force --boot-directory={path} {device}")
-=======
             self.cmd.run(["chroot", deployment, "bash", "-c",
                          f"grub2-install --target=i386-pc --force --boot-directory={partition_data['bootdirectory']} {device}"])
->>>>>>> 86160bfe
 
         if bootmode == 'dualboot' or bootmode == 'efi':
             self.run([['mkdir', '-p', partition_data['bootefi'] + '/boot/grub2']], "Generating grub.cfg for efi boot")
